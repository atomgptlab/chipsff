--- conflicted
+++ resolved
@@ -6,2255 +6,11 @@
 from jarvis.db.jsonutils import loadjson
 from chipsff.config import CHIPSFFConfig
 from tqdm import tqdm
-<<<<<<< HEAD
 from chipsff.general_material_analyzer import MaterialsAnalyzer
 from chipsff.alignn_ff_db_analyzer import AlignnFFForcesAnalyzer
 from chipsff.mlearn_db_analyzer import MLearnForcesAnalyzer
 from chipsff.mptraj_analyzer import MPTrjAnalyzer
 from chipsff.scaling_analyzer import ScalingAnalyzer
-=======
-
-dft_3d = data("dft_3d")
-vacancydb = data("vacancydb")
-# surf_url = "https://figshare.com/ndownloader/files/46355689"
-surface_data = data("surfacedb")
-# get_request_data(js_tag="surface_db_dd.json", url=surf_url)
-
-
-def get_entry(jid):
-    for entry in dft_3d:
-        if entry["jid"] == jid:
-            return entry
-    raise ValueError(f"JID {jid} not found in the database")
-
-
-def collect_data(dft_3d, vacancydb, surface_data):
-    defect_ids = list(set([entry["jid"] for entry in vacancydb]))
-    surf_ids = list(
-        set(
-            [
-                entry["name"].split("Surface-")[1].split("_miller_")[0]
-                for entry in surface_data
-            ]
-        )
-    )
-
-    aggregated_data = []
-    for entry in dft_3d:
-        tmp = entry
-        tmp["vacancy"] = {}
-        tmp["surface"] = {}
-
-        # Check if the entry is in the defect dataset
-        if entry["jid"] in defect_ids:
-            for vac_entry in vacancydb:
-                if entry["jid"] == vac_entry["jid"]:
-                    tmp["vacancy"].setdefault(
-                        vac_entry["id"].split("_")[0]
-                        + "_"
-                        + vac_entry["id"].split("_")[1],
-                        vac_entry["ef"],
-                    )
-
-        # Check if the entry is in the surface dataset
-        if entry["jid"] in surf_ids:
-            for surf_entry in surface_data:
-                jid = (
-                    surf_entry["name"]
-                    .split("Surface-")[1]
-                    .split("_miller_")[0]
-                )
-                if entry["jid"] == jid:
-                    tmp["surface"].setdefault(
-                        "_".join(
-                            surf_entry["name"]
-                            .split("_thickness")[0]
-                            .split("_")[0:5]
-                        ),
-                        surf_entry["surf_en"],
-                    )
-
-        aggregated_data.append(tmp)
-
-    return aggregated_data
-
-
-def get_vacancy_energy_entry(jid, aggregated_data):
-    """
-    Retrieve the vacancy formation energy entry (vac_en_entry) for a given jid.
-
-    Parameters:
-    jid (str): The JID of the material.
-    aggregated_data (list): The aggregated data containing vacancy and surface information.
-
-    Returns:
-    dict: A dictionary containing the vacancy formation energy entry and corresponding symbol.
-    """
-    for entry in aggregated_data:
-        if entry["jid"] == jid:
-            vacancy_data = entry.get("vacancy", {})
-            if vacancy_data:
-                return [
-                    {"symbol": key, "vac_en_entry": value}
-                    for key, value in vacancy_data.items()
-                ]
-            else:
-                return f"No vacancy data found for JID {jid}"
-    return f"JID {jid} not found in the data."
-
-
-def get_surface_energy_entry(jid, aggregated_data):
-    """
-    Retrieve the surface energy entry (surf_en_entry) for a given jid.
-
-    Parameters:
-    jid (str): The JID of the material.
-    aggregated_data (list): The aggregated data containing vacancy and surface information.
-
-    Returns:
-    list: A list of dictionaries containing the surface energy entry and corresponding name.
-    """
-    for entry in aggregated_data:
-        if entry["jid"] == jid:
-            surface_data = entry.get("surface", {})
-            if surface_data:
-                # Prepend 'Surface-JVASP-<jid>_' to the key for correct matching
-                return [
-                    {"name": f"{key}", "surf_en_entry": value}
-                    for key, value in surface_data.items()
-                ]
-            else:
-                return f"No surface data found for JID {jid}"
-    return f"JID {jid} not found in the data."
-
-def log_job_info(message, log_file):
-    """Log job information to a file and print it."""
-    with open(log_file, "a") as f:
-        f.write(message + "\n")
-    print(message)
-
-
-def save_dict_to_json(data_dict, filename):
-    with open(filename, "w") as f:
-        json.dump(data_dict, f, indent=4)
-
-
-def load_dict_from_json(filename):
-    with open(filename, "r") as f:
-        return json.load(f)
-
-
-def setup_calculator(calculator_type, calculator_settings):
-    """
-    Initializes and returns the appropriate calculator based on the calculator type and its settings.
-
-    Args:
-        calculator_type (str): The type/name of the calculator.
-        calculator_settings (dict): Settings specific to the calculator.
-
-    Returns:
-        calculator: An instance of the specified calculator.
-    """
-    if calculator_type == "matgl":
-        import matgl
-        from matgl.ext.ase import M3GNetCalculator
-
-        model_name = calculator_settings.get("model", "M3GNet-MP-2021.2.8-PES")
-        pot = matgl.load_model(model_name)
-        compute_stress = calculator_settings.get("compute_stress", True)
-        stress_weight = calculator_settings.get("stress_weight", 0.01)
-        return M3GNetCalculator(
-            pot, compute_stress=compute_stress, stress_weight=stress_weight
-        )
-
-    elif calculator_type == "matgl-direct":
-        import matgl
-        from matgl.ext.ase import M3GNetCalculator
-
-        model_name = calculator_settings.get(
-            "model", "M3GNet-MP-2021.2.8-DIRECT-PES"
-        )
-        pot = matgl.load_model(model_name)
-        compute_stress = calculator_settings.get("compute_stress", True)
-        stress_weight = calculator_settings.get("stress_weight", 0.01)
-        return M3GNetCalculator(
-            pot, compute_stress=compute_stress, stress_weight=stress_weight
-        )
-
-    elif calculator_type == "alignn_ff":
-        from alignn.ff.ff import AlignnAtomwiseCalculator, default_path
-
-        model_path = calculator_settings.get("path", default_path())
-        stress_weight = calculator_settings.get("stress_weight", 0.01)
-        force_mult_natoms = calculator_settings.get("force_mult_natoms", True)
-        force_multiplier = calculator_settings.get("force_multiplier", 1)
-        modl_filename = calculator_settings.get(
-            "model_filename", "best_model.pt"
-        )
-        return AlignnAtomwiseCalculator(
-            path=model_path,
-            stress_wt=stress_weight,
-            force_mult_natoms=force_mult_natoms,
-            force_multiplier=force_multiplier,
-            modl_filename=modl_filename,
-        )
-
-    elif calculator_type == "chgnet":
-        from chgnet.model.dynamics import CHGNetCalculator
-
-        return CHGNetCalculator()
-
-    elif calculator_type == "mace":
-        from mace.calculators import mace_mp
-
-        return mace_mp()
-
-    elif calculator_type == "mace-alexandria":
-        from mace.calculators.mace import MACECalculator
-
-        model_path = calculator_settings.get(
-            "model_path",
-            "/users/dtw2/utils/models/alexandria_v2/mace/2D_universal_force_field_cpu.model",
-        )
-        device = calculator_settings.get("device", "cpu")
-        return MACECalculator(model_path, device=device)
-
-    elif calculator_type == "sevennet":
-        from sevenn.sevennet_calculator import SevenNetCalculator
-
-        checkpoint_path = calculator_settings.get(
-            "checkpoint_path",
-            "/users/dtw2/SevenNet/pretrained_potentials/SevenNet_0__11July2024/checkpoint_sevennet_0.pth",
-        )
-        device = calculator_settings.get("device", "cpu")
-        return SevenNetCalculator(checkpoint_path, device=device)
-
-    elif calculator_type == "orb-v2":
-        from orb_models.forcefield import pretrained
-        from orb_models.forcefield.calculator import ORBCalculator
-
-        orbff = pretrained.orb_v2()
-        device = calculator_settings.get("device", "cpu")
-        return ORBCalculator(orbff, device=device)
-
-    elif calculator_type == "eqV2_31M_omat":
-        from fairchem.core import OCPCalculator
-
-        checkpoint_path = calculator_settings.get(
-            "checkpoint_path",
-            "/users/dtw2/fairchem-models/pretrained_models/eqV2_31M_omat.pt",
-        )
-        return OCPCalculator(checkpoint_path=checkpoint_path)
-
-    elif calculator_type == "eqV2_86M_omat":
-        from fairchem.core import OCPCalculator
-
-        checkpoint_path = calculator_settings.get(
-            "checkpoint_path",
-            "/users/dtw2/fairchem-models/pretrained_models/eqV2_86M_omat.pt",
-        )
-        return OCPCalculator(checkpoint_path=checkpoint_path)
-
-    elif calculator_type == "eqV2_153M_omat":
-        from fairchem.core import OCPCalculator
-
-        checkpoint_path = calculator_settings.get(
-            "checkpoint_path",
-            "/users/dtw2/fairchem-models/pretrained_models/eqV2_153M_omat.pt",
-        )
-        return OCPCalculator(checkpoint_path=checkpoint_path)
-
-    elif calculator_type == "eqV2_31M_omat_mp_salex":
-        from fairchem.core import OCPCalculator
-
-        checkpoint_path = calculator_settings.get(
-            "checkpoint_path",
-            "/users/dtw2/fairchem-models/pretrained_models/eqV2_31M_omat_mp_salex.pt",
-        )
-        return OCPCalculator(checkpoint_path=checkpoint_path)
-
-    elif calculator_type == "eqV2_86M_omat_mp_salex":
-        from fairchem.core import OCPCalculator
-
-        checkpoint_path = calculator_settings.get(
-            "checkpoint_path",
-            "/users/dtw2/fairchem-models/pretrained_models/eqV2_86M_omat_mp_salex.pt",
-        )
-        return OCPCalculator(checkpoint_path=checkpoint_path)
-
-    else:
-        raise ValueError(f"Unsupported calculator type: {calculator_type}")
-
-
-class MaterialsAnalyzer:
-    def __init__(
-        self,
-        jid=None,
-        calculator_type=None,
-        chemical_potentials_file=None,
-        film_jid=None,
-        substrate_jid=None,
-        film_index=None,
-        substrate_index=None,
-        bulk_relaxation_settings=None,
-        phonon_settings=None,
-        properties_to_calculate=None,
-        use_conventional_cell=False,
-        surface_settings=None,
-        defect_settings=None,
-        phonon3_settings=None,
-        md_settings=None,
-        calculator_settings=None,  # New parameter for calculator-specific settings
-    ):
-        self.calculator_type = calculator_type
-        self.use_conventional_cell = use_conventional_cell
-        self.chemical_potentials_file = chemical_potentials_file
-        self.bulk_relaxation_settings = bulk_relaxation_settings or {}
-        self.phonon_settings = phonon_settings or {
-            "dim": [2, 2, 2],
-            "distance": 0.2,
-        }
-        self.properties_to_calculate = properties_to_calculate or []
-        self.surface_settings = surface_settings or {}
-        self.defect_settings = defect_settings or {}
-        self.film_index = film_index or "1_1_0"
-        self.substrate_index = substrate_index or "1_1_0"
-        self.phonon3_settings = phonon3_settings or {
-            "dim": [2, 2, 2],
-            "distance": 0.2,
-        }
-        self.md_settings = md_settings or {
-            "dt": 1,
-            "temp0": 3500,
-            "nsteps0": 1000,
-            "temp1": 300,
-            "nsteps1": 2000,
-            "taut": 20,
-            "min_size": 10.0,
-        }
-        self.calculator_settings = calculator_settings or {}
-        if jid:
-            self.jid = jid
-            # Load atoms for the given JID
-            self.atoms = self.get_atoms(jid)
-            # Get reference data for the material
-            self.reference_data = get_entry(jid)
-            # Set up the output directory and log file
-            self.output_dir = f"{jid}_{calculator_type}"
-            os.makedirs(self.output_dir, exist_ok=True)
-            self.log_file = os.path.join(self.output_dir, f"{jid}_job_log.txt")
-            # Initialize job_info dictionary
-            self.job_info = {
-                "jid": jid,
-                "calculator_type": calculator_type,
-            }
-            self.calculator = self.setup_calculator()
-            self.chemical_potentials = self.load_chemical_potentials()
-        elif film_jid and substrate_jid:
-            # Ensure film_jid and substrate_jid are strings, not lists
-            if isinstance(film_jid, list):
-                film_jid = film_jid[0]
-            if isinstance(substrate_jid, list):
-                substrate_jid = substrate_jid[0]
-
-            self.film_jid = film_jid
-            self.substrate_jid = substrate_jid
-
-            # Include Miller indices in directory and file names
-            self.output_dir = f"Interface_{film_jid}_{self.film_index}_{substrate_jid}_{self.substrate_index}_{calculator_type}"
-            os.makedirs(self.output_dir, exist_ok=True)
-            self.log_file = os.path.join(
-                self.output_dir,
-                f"Interface_{film_jid}_{self.film_index}_{substrate_jid}_{self.substrate_index}_job_log.txt",
-            )
-            self.job_info = {
-                "film_jid": film_jid,
-                "substrate_jid": substrate_jid,
-                "film_index": self.film_index,
-                "substrate_index": self.substrate_index,
-                "calculator_type": calculator_type,
-            }
-            self.calculator = self.setup_calculator()
-            self.chemical_potentials = self.load_chemical_potentials()
-        else:
-            raise ValueError(
-                "Either 'jid' or both 'film_jid' and 'substrate_jid' must be provided."
-            )
-
-        # Set up the logger
-        self.setup_logger()
-
-    def setup_logger(self):
-        import logging
-
-        self.logger = logging.getLogger(
-            self.jid or f"{self.film_jid}_{self.substrate_jid}"
-        )
-        self.logger.setLevel(logging.INFO)
-        fh = logging.FileHandler(self.log_file)
-        formatter = logging.Formatter(
-            "%(asctime)s - %(levelname)s - %(message)s"
-        )
-        fh.setFormatter(formatter)
-        self.logger.addHandler(fh)
-
-    def setup_calculator(self):
-        calc_settings = self.calculator_settings
-        calc = setup_calculator(self.calculator_type, calc_settings)
-        self.log(
-            f"Using calculator: {self.calculator_type} with settings: {calc_settings}"
-        )
-        return calc
-
-    def log(self, message):
-        """Log information to the job log file."""
-        log_job_info(message, self.log_file)
-
-    def get_atoms(self, jid):
-        dat = get_entry(jid=jid)
-        # dat = get_jid_data(jid=jid, dataset="dft_3d")
-        return Atoms.from_dict(dat["atoms"])
-
-    def load_chemical_potentials(self):
-        if os.path.exists(self.chemical_potentials_file):
-            with open(self.chemical_potentials_file, "r") as f:
-                return json.load(f)
-        else:
-            return {}
-
-    def save_chemical_potentials(self):
-        with open(self.chemical_potentials_file, "w") as f:
-            json.dump(self.chemical_potentials, f, indent=4)
-
-    def capture_fire_output(self, ase_atoms, fmax, steps):
-        """Capture the output of the FIRE optimizer."""
-        log_stream = io.StringIO()
-        with contextlib.redirect_stdout(log_stream):
-            dyn = FIRE(ase_atoms)
-            dyn.run(fmax=fmax, steps=steps)
-        output = log_stream.getvalue().strip()
-
-        final_energy = None
-        if output:
-            last_line = output.split("\n")[-1]
-            match = re.search(
-                r"FIRE:\s+\d+\s+\d+:\d+:\d+\s+(-?\d+\.\d+)", last_line
-            )
-            if match:
-                final_energy = float(match.group(1))
-
-        return final_energy, dyn.nsteps
-
-    def relax_structure(self):
-        """Perform structure relaxation and log the process."""
-        self.log(f"Starting relaxation for {self.jid}")
-
-        # Use conventional cell if specified
-
-        if self.use_conventional_cell:
-            self.log("Using conventional cell for relaxation.")
-            self.atoms = (
-                self.atoms.get_conventional_atoms
-            )  # or appropriate method
-
-        # Convert atoms to ASE format and assign the calculator
-        filter_type = self.bulk_relaxation_settings.get(
-            "filter_type", "ExpCellFilter"
-        )
-        relaxation_settings = self.bulk_relaxation_settings.get(
-            "relaxation_settings", {}
-        )
-        constant_volume = relaxation_settings.get("constant_volume", False)
-        ase_atoms = self.atoms.ase_converter()
-        ase_atoms.calc = self.calculator
-
-        if filter_type == "ExpCellFilter":
-            ase_atoms = ExpCellFilter(
-                ase_atoms, constant_volume=constant_volume
-            )
-        else:
-            # Implement other filters if needed
-            pass
-
-        # Run FIRE optimizer and capture the output using relaxation settings
-        fmax = relaxation_settings.get("fmax", 0.05)
-        steps = relaxation_settings.get("steps", 200)
-        final_energy, nsteps = self.capture_fire_output(
-            ase_atoms, fmax=fmax, steps=steps
-        )
-        relaxed_atoms = ase_to_atoms(ase_atoms.atoms)
-        converged = nsteps < steps
-
-        # Log the final energy and relaxation status
-        self.log(
-            f"Final energy of FIRE optimization for structure: {final_energy}"
-        )
-        self.log(
-            f"Relaxation {'converged' if converged else 'did not converge'} within {nsteps} steps."
-        )
-
-        # Update job info and save the relaxed structure
-        self.job_info["relaxed_atoms"] = relaxed_atoms.to_dict()
-        self.job_info["final_energy_structure"] = final_energy
-        self.job_info["converged"] = converged
-        self.log(f"Relaxed structure: {relaxed_atoms}")
-        # self.log(f"Relaxed structure: {relaxed_atoms.to_dict()}")
-        save_dict_to_json(self.job_info, self.get_job_info_filename())
-
-        return relaxed_atoms if converged else None
-
-    def calculate_formation_energy(self, relaxed_atoms):
-        """
-        Calculate the formation energy per atom using the equilibrium energy and chemical potentials.
-        """
-        e0 = self.job_info["equilibrium_energy"]
-        composition = relaxed_atoms.composition.to_dict()
-        total_energy = e0
-
-        for element, amount in composition.items():
-            chemical_potential = self.get_chemical_potential(element)
-            if chemical_potential is None:
-                self.log(
-                    f"Skipping formation energy calculation due to missing chemical potential for {element}."
-                )
-                continue  # Or handle this appropriately
-            total_energy -= chemical_potential * amount
-
-        formation_energy_per_atom = total_energy / relaxed_atoms.num_atoms
-
-        # Log and save the formation energy
-        self.job_info["formation_energy_per_atom"] = formation_energy_per_atom
-        self.log(f"Formation energy per atom: {formation_energy_per_atom}")
-        save_dict_to_json(self.job_info, self.get_job_info_filename())
-
-        return formation_energy_per_atom
-
-    def calculate_element_chemical_potential(self, element, element_jid):
-        """
-        Calculate the chemical potential of a pure element using its standard structure.
-        """
-        self.log(
-            f"Calculating chemical potential for element: {element} using JID: {element_jid}"
-        )
-        try:
-            # Get standard structure for the element using the provided JID
-            element_atoms = self.get_atoms(element_jid)
-            ase_atoms = element_atoms.ase_converter()
-            ase_atoms.calc = self.calculator
-
-            # Perform energy calculation
-            energy = ase_atoms.get_potential_energy() / len(ase_atoms)
-            self.log(
-                f"Calculated chemical potential for {element}: {energy} eV/atom"
-            )
-            return energy
-        except Exception as e:
-            self.log(
-                f"Error calculating chemical potential for {element}: {e}"
-            )
-            return None
-
-    def get_chemical_potential(self, element):
-        """Fetch chemical potential from JSON based on the element and calculator."""
-        element_data = self.chemical_potentials.get(element, {})
-        chemical_potential = element_data.get(f"energy_{self.calculator_type}")
-
-        if chemical_potential is None:
-            self.log(
-                f"No chemical potential found for {element} with calculator {self.calculator_type}, calculating it now..."
-            )
-            # Get standard JID for the element from chemical_potentials.json
-            element_jid = element_data.get("jid")
-            if element_jid is None:
-                self.log(
-                    f"No standard JID found for element {element} in chemical_potentials.json"
-                )
-                return None  # Skip this element
-
-            # Calculate chemical potential
-            chemical_potential = self.calculate_element_chemical_potential(
-                element, element_jid
-            )
-            if chemical_potential is None:
-                self.log(
-                    f"Failed to calculate chemical potential for {element}"
-                )
-                return None
-            # Add it to the chemical potentials dictionary
-            if element not in self.chemical_potentials:
-                self.chemical_potentials[element] = {}
-            self.chemical_potentials[element][
-                f"energy_{self.calculator_type}"
-            ] = chemical_potential
-            # Save the updated chemical potentials to file
-            self.save_chemical_potentials()
-
-        return chemical_potential
-
-    def calculate_forces(self, atoms):
-        """
-        Calculate the forces on the given atoms without performing relaxation.
-        """
-        self.log(f"Calculating forces for {self.jid}")
-
-        # Convert atoms to ASE format and assign the calculator
-        ase_atoms = atoms.ase_converter()
-        ase_atoms.calc = self.calculator
-
-        # Calculate forces
-        forces = ase_atoms.get_forces()  # This returns an array of forces
-
-        # Log and save the forces
-        self.job_info["forces"] = (
-            forces.tolist()
-        )  # Convert to list for JSON serialization
-        self.log(f"Forces calculated: {forces}")
-
-        # Save to job info JSON
-        save_dict_to_json(self.job_info, self.get_job_info_filename())
-
-        return forces
-
-    def calculate_ev_curve(self, relaxed_atoms):
-        """Calculate the energy-volume (E-V) curve and log results."""
-        self.log(f"Calculating EV curve for {self.jid}")
-
-        dx = np.arange(-0.06, 0.06, 0.01)  # Strain values
-        y = []  # Energies
-        vol = []  # Volumes
-        strained_structures = []  # To store strained structures
-
-        for i in dx:
-            # Apply strain and calculate energy at each strain value
-            strained_atoms = relaxed_atoms.strain_atoms(i)
-            strained_structures.append(strained_atoms)
-            ase_atoms = strained_atoms.ase_converter()
-            ase_atoms.calc = self.calculator
-            energy = ase_atoms.get_potential_energy()
-
-            y.append(energy)
-            vol.append(strained_atoms.volume)
-
-        # Convert data to numpy arrays for processing
-        y = np.array(y)
-        vol = np.array(vol)
-
-        # Fit the E-V curve using an equation of state (EOS)
-        try:
-            eos = EquationOfState(vol, y, eos="murnaghan")
-            v0, e0, B = eos.fit()
-
-            # Bulk modulus in GPa (conversion factor from ASE units)
-            kv = B / kJ * 1.0e24  # Convert to GPa
-
-            # Log important results
-            self.log(f"Bulk modulus: {kv} GPa")
-            self.log(f"Equilibrium energy: {e0} eV")
-            self.log(f"Equilibrium volume: {v0} Å³")
-
-            # Save E-V curve plot
-            fig = plt.figure()
-            eos.plot()
-            ev_plot_filename = os.path.join(
-                self.output_dir, "E_vs_V_curve.png"
-            )
-            fig.savefig(ev_plot_filename)
-            plt.close(fig)
-            self.log(f"E-V curve plot saved to {ev_plot_filename}")
-
-            # Save E-V curve data to a text file
-            ev_data_filename = os.path.join(self.output_dir, "E_vs_V_data.txt")
-            with open(ev_data_filename, "w") as f:
-                f.write("Volume (Å³)\tEnergy (eV)\n")
-                for v, e in zip(vol, y):
-                    f.write(f"{v}\t{e}\n")
-            self.log(f"E-V curve data saved to {ev_data_filename}")
-
-            # Update job info with the results
-            self.job_info["bulk_modulus"] = kv
-            self.job_info["equilibrium_energy"] = e0
-            self.job_info["equilibrium_volume"] = v0
-            save_dict_to_json(self.job_info, self.get_job_info_filename())
-
-        except RuntimeError as e:
-            self.log(f"Error fitting EOS for {self.jid}: {e}")
-            self.log("Skipping bulk modulus calculation due to fitting error.")
-            kv = None  # Set bulk modulus to None or handle this as you wish
-            e0, v0 = None, None  # Set equilibrium energy and volume to None
-
-        # Return additional values for thermal expansion analysis
-        return vol, y, strained_structures, eos, kv, e0, v0
-
-    def calculate_elastic_tensor(self, relaxed_atoms):
-        import elastic
-        from elastic import get_elementary_deformations, get_elastic_tensor
-
-        """
-        Calculate the elastic tensor for the relaxed structure using the provided calculator.
-        """
-        self.log(f"Starting elastic tensor calculation for {self.jid}")
-        start_time = time.time()
-
-        # Convert atoms to ASE format and assign the calculator
-        ase_atoms = relaxed_atoms.ase_converter()
-        ase_atoms.calc = self.calculator
-
-        # Get elementary deformations for elastic tensor calculation
-        systems = elastic.get_elementary_deformations(ase_atoms)
-
-        # Calculate the elastic tensor and convert to GPa
-        cij_order = elastic.elastic.get_cij_order(ase_atoms)
-        Cij, Bij = elastic.get_elastic_tensor(ase_atoms, systems)
-        elastic_tensor = {
-            i: j / ase.units.GPa for i, j in zip(cij_order, Cij)
-        }  # Convert to GPa
-
-        # Save and log the results
-        self.job_info["elastic_tensor"] = elastic_tensor
-        self.log(
-            f"Elastic tensor for {self.jid} with {self.calculator_type}: {elastic_tensor}"
-        )
-
-        # Timing the calculation
-        end_time = time.time()
-        self.log(f"Elastic Calculation time: {end_time - start_time} seconds")
-
-        # Save to job info JSON
-        save_dict_to_json(self.job_info, self.get_job_info_filename())
-
-        return elastic_tensor
-
-    def run_phonon_analysis(self, relaxed_atoms):
-        from phonopy import Phonopy, PhonopyQHA
-        from phonopy.file_IO import write_FORCE_CONSTANTS
-        from phonopy.phonon.band_structure import BandStructure
-        from phonopy.structure.atoms import Atoms as PhonopyAtoms
-
-        """Perform Phonon calculation, generate force constants, and plot band structure & DOS."""
-        self.log(f"Starting phonon analysis for {self.jid}")
-        phonopy_bands_figname = f"ph_{self.jid}_{self.calculator_type}.png"
-
-        # Phonon generation parameters
-        dim = self.phonon_settings.get("dim", [2, 2, 2])
-        # Define the conversion factor from THz to cm^-1
-        THz_to_cm = 33.35641  # 1 THz = 33.35641 cm^-1
-
-        force_constants_filename = "FORCE_CONSTANTS"
-        eigenvalues_filename = "phonon_eigenvalues.txt"
-        thermal_props_filename = "thermal_properties.txt"
-        write_fc = True
-        min_freq_tol_cm = -5.0  # in cm^-1
-        distance = self.phonon_settings.get("distance", 0.2)
-
-        # Generate k-point path
-        kpoints = Kpoints().kpath(relaxed_atoms, line_density=5)
-
-        # Convert atoms to Phonopy-compatible object
-        self.log("Converting atoms to Phonopy-compatible format...")
-        bulk = relaxed_atoms.phonopy_converter()
-        phonon = Phonopy(
-            bulk,
-            [[dim[0], 0, 0], [0, dim[1], 0], [0, 0, dim[2]]],
-            # Do not set factor here to keep frequencies in THz during calculations
-        )
-
-        # Generate displacements
-        phonon.generate_displacements(distance=distance)
-        supercells = phonon.supercells_with_displacements
-        self.log(f"Generated {len(supercells)} supercells for displacements.")
-
-        # Calculate forces for each supercell
-        set_of_forces = []
-        for idx, scell in enumerate(supercells):
-            self.log(f"Calculating forces for supercell {idx+1}...")
-            ase_atoms = AseAtoms(
-                symbols=scell.symbols,
-                positions=scell.positions,
-                cell=scell.cell,
-                pbc=True,
-            )
-            ase_atoms.calc = self.calculator
-            forces = np.array(ase_atoms.get_forces())
-
-            # Correct for drift force
-            drift_force = forces.sum(axis=0)
-            for force in forces:
-                force -= drift_force / forces.shape[0]
-
-            set_of_forces.append(forces)
-
-        # Generate force constants
-        self.log("Producing force constants...")
-        phonon.produce_force_constants(forces=set_of_forces)
-
-        # Write force constants to file if required
-        if write_fc:
-            force_constants_filepath = os.path.join(
-                self.output_dir, force_constants_filename
-            )
-            self.log(
-                f"Writing force constants to {force_constants_filepath}..."
-            )
-            write_FORCE_CONSTANTS(
-                phonon.force_constants, filename=force_constants_filepath
-            )
-            self.log(f"Force constants saved to {force_constants_filepath}")
-
-        # Prepare bands for band structure calculation
-        bands = [kpoints.kpts]  # Assuming kpoints.kpts is a list of q-points
-
-        # Prepare labels and path_connections
-        labels = []
-        path_connections = []
-        for i, label in enumerate(kpoints.labels):
-            if label:
-                labels.append(label)
-            else:
-                labels.append("")  # Empty string for points without labels
-
-        # Since we have a single path, set path_connections accordingly
-        path_connections = [True] * (len(bands) - 1)
-        path_connections.append(False)
-
-        # Run band structure calculation with labels
-        self.log("Running band structure calculation...")
-        phonon.run_band_structure(
-            bands,
-            with_eigenvectors=False,
-            labels=labels,
-            path_connections=path_connections,
-        )
-
-        # Write band.yaml file (frequencies will be in THz)
-        band_yaml_filepath = os.path.join(self.output_dir, "band.yaml")
-        self.log(f"Writing band structure data to {band_yaml_filepath}...")
-        phonon.band_structure.write_yaml(filename=band_yaml_filepath)
-        self.log(f"band.yaml saved to {band_yaml_filepath}")
-
-        # --- Begin post-processing to convert frequencies to cm^-1 while preserving formatting ---
-        from ruamel.yaml import YAML
-
-        self.log(
-            f"Converting frequencies in {band_yaml_filepath} to cm^-1 while preserving formatting..."
-        )
-        yaml = YAML()
-        yaml.preserve_quotes = True
-
-        with open(band_yaml_filepath, "r") as f:
-            band_data = yaml.load(f)
-
-        for phonon_point in band_data["phonon"]:
-            for band in phonon_point["band"]:
-                freq = band["frequency"]
-                if freq is not None:
-                    band["frequency"] = freq * THz_to_cm
-
-        with open(band_yaml_filepath, "w") as f:
-            yaml.dump(band_data, f)
-
-        self.log(
-            f"Frequencies in {band_yaml_filepath} converted to cm^-1 with formatting preserved"
-        )
-        # --- End post-processing ---
-
-        # Phonon band structure and eigenvalues
-        lbls = kpoints.labels
-        lbls_ticks = []
-        freqs = []
-        lbls_x = []
-        count = 0
-        eigenvalues = []
-
-        for ii, k in enumerate(kpoints.kpts):
-            k_str = ",".join(map(str, k))
-            if ii == 0 or k_str != ",".join(map(str, kpoints.kpts[ii - 1])):
-                freqs_at_k = phonon.get_frequencies(k)  # Frequencies in THz
-                freqs_at_k_cm = freqs_at_k * THz_to_cm  # Convert to cm^-1
-                freqs.append(freqs_at_k_cm)
-                eigenvalues.append(
-                    (k, freqs_at_k_cm)
-                )  # Store frequencies in cm^-1
-                lbl = "$" + str(lbls[ii]) + "$" if lbls[ii] else ""
-                if lbl:
-                    lbls_ticks.append(lbl)
-                    lbls_x.append(count)
-                count += 1
-
-        # Write eigenvalues to file with frequencies in cm^-1
-        eigenvalues_filepath = os.path.join(
-            self.output_dir, eigenvalues_filename
-        )
-        self.log(f"Writing phonon eigenvalues to {eigenvalues_filepath}...")
-        with open(eigenvalues_filepath, "w") as eig_file:
-            eig_file.write("k-points\tFrequencies (cm^-1)\n")
-            for k, freqs_at_k_cm in eigenvalues:
-                k_str = ",".join(map(str, k))
-                freqs_str = "\t".join(map(str, freqs_at_k_cm))
-                eig_file.write(f"{k_str}\t{freqs_str}\n")
-        self.log(f"Phonon eigenvalues saved to {eigenvalues_filepath}")
-
-        # Convert frequencies to numpy array in cm^-1
-        freqs = np.array(freqs)
-
-        # Plot phonon band structure and DOS
-        the_grid = plt.GridSpec(1, 2, width_ratios=[3, 1], wspace=0.0)
-        plt.rcParams.update({"font.size": 18})
-        plt.figure(figsize=(10, 5))
-
-        # Plot phonon bands
-        plt.subplot(the_grid[0])
-        for i in range(freqs.shape[1]):
-            plt.plot(freqs[:, i], lw=2, c="b")
-        for i in lbls_x:
-            plt.axvline(x=i, c="black")
-        plt.xticks(lbls_x, lbls_ticks)
-        plt.ylabel("Frequency (cm$^{-1}$)")
-        plt.xlim([0, max(lbls_x)])
-
-        # Run mesh and DOS calculations
-        phonon.run_mesh(
-            [40, 40, 40], is_gamma_center=True, is_mesh_symmetry=False
-        )
-        phonon.run_total_dos()
-        tdos = phonon.total_dos
-        freqs_dos = (
-            np.array(tdos.frequency_points) * THz_to_cm
-        )  # Convert to cm^-1
-        dos_values = tdos.dos
-        min_freq = min_freq_tol_cm  # in cm^-1
-        max_freq = max(freqs_dos)
-
-        plt.ylim([min_freq, max_freq])
-
-        # Plot DOS
-        plt.subplot(the_grid[1])
-        plt.fill_between(
-            dos_values,
-            freqs_dos,
-            color=(0.2, 0.4, 0.6, 0.6),
-            edgecolor="k",
-            lw=1,
-            y2=0,
-        )
-        plt.xlabel("DOS")
-        plt.yticks([])
-        plt.xticks([])
-        plt.ylim([min_freq, max_freq])
-        plt.xlim([0, max(dos_values)])
-
-        # Save the plot
-        os.makedirs(self.output_dir, exist_ok=True)
-        plot_filepath = os.path.join(self.output_dir, phonopy_bands_figname)
-        plt.tight_layout()
-        plt.savefig(plot_filepath)
-        self.log(
-            f"Phonon band structure and DOS combined plot saved to {plot_filepath}"
-        )
-        plt.close()
-
-        self.log("Calculating thermal properties...")
-        phonon.run_mesh(mesh=[20, 20, 20])
-        phonon.run_thermal_properties(t_step=10, t_max=1000, t_min=0)
-        tprop_dict = phonon.get_thermal_properties_dict()
-
-        # Plot thermal properties
-        plt.figure()
-        plt.plot(
-            tprop_dict["temperatures"],
-            tprop_dict["free_energy"],
-            label="Free energy (kJ/mol)",
-            color="red",
-        )
-        plt.plot(
-            tprop_dict["temperatures"],
-            tprop_dict["entropy"],
-            label="Entropy (J/K*mol)",
-            color="blue",
-        )
-        plt.plot(
-            tprop_dict["temperatures"],
-            tprop_dict["heat_capacity"],
-            label="Heat capacity (J/K*mol)",
-            color="green",
-        )
-        plt.legend()
-        plt.xlabel("Temperature (K)")
-        plt.ylabel("Thermal Properties")
-        plt.title("Thermal Properties")
-
-        thermal_props_plot_filepath = os.path.join(
-            self.output_dir, f"Thermal_Properties_{self.jid}.png"
-        )
-        plt.savefig(thermal_props_plot_filepath)
-        self.log(
-            f"Thermal properties plot saved to {thermal_props_plot_filepath}"
-        )
-        plt.close()
-
-        # Save thermal properties to file
-        thermal_props_filepath = os.path.join(
-            self.output_dir, thermal_props_filename
-        )
-        with open(thermal_props_filepath, "w") as f:
-            f.write(
-                "Temperature (K)\tFree Energy (kJ/mol)\tEntropy (J/K*mol)\tHeat Capacity (J/K*mol)\n"
-            )
-            for i in range(len(tprop_dict["temperatures"])):
-                f.write(
-                    f"{tprop_dict['temperatures'][i]}\t{tprop_dict['free_energy'][i]}\t"
-                    f"{tprop_dict['entropy'][i]}\t{tprop_dict['heat_capacity'][i]}\n"
-                )
-        self.log(f"Thermal properties written to {thermal_props_filepath}")
-
-        # Calculate zero-point energy (ZPE)
-        zpe = (
-            tprop_dict["free_energy"][0] * 0.0103643
-        )  # Converting from kJ/mol to eV
-        self.log(f"Zero-point energy: {zpe} eV")
-
-        # Save to job info
-        self.job_info["phonopy_bands"] = phonopy_bands_figname
-        save_dict_to_json(self.job_info, self.get_job_info_filename())
-
-        return phonon, zpe
-
-    def analyze_defects(self):
-        """Analyze defects by generating, relaxing, and calculating vacancy formation energy."""
-        self.log("Starting defect analysis...")
-        generate_settings = self.defect_settings.get("generate_settings", {})
-        on_conventional_cell = generate_settings.get(
-            "on_conventional_cell", True
-        )
-        enforce_c_size = generate_settings.get("enforce_c_size", 8)
-        extend = generate_settings.get("extend", 1)
-        # Generate defect structures from the original atoms
-        defect_structures = Vacancy(self.atoms).generate_defects(
-            on_conventional_cell=on_conventional_cell,
-            enforce_c_size=enforce_c_size,
-            extend=extend,
-        )
-
-        for defect in defect_structures:
-            # Extract the defect structure and related metadata
-            defect_structure = Atoms.from_dict(
-                defect.to_dict()["defect_structure"]
-            )
-
-            # Construct a consistent defect name without Wyckoff notation
-            element = defect.to_dict()["symbol"]
-            defect_name = f"{self.jid}_{element}"  # Consistent format
-            self.log(f"Analyzing defect: {defect_name}")
-
-            # Relax the defect structure
-            relaxed_defect_atoms = self.relax_defect_structure(
-                defect_structure, name=defect_name
-            )
-
-            if relaxed_defect_atoms is None:
-                self.log(f"Skipping {defect_name} due to failed relaxation.")
-                continue
-
-            # Retrieve energies for calculating the vacancy formation energy
-            vacancy_energy = self.job_info.get(
-                f"final_energy_defect for {defect_name}"
-            )
-            bulk_energy = (
-                self.job_info.get("equilibrium_energy")
-                / self.atoms.num_atoms
-                * (defect_structure.num_atoms + 1)
-            )
-
-            if vacancy_energy is None or bulk_energy is None:
-                self.log(
-                    f"Skipping {defect_name} due to missing energy values."
-                )
-                continue
-
-            # Get chemical potential and calculate vacancy formation energy
-            chemical_potential = self.get_chemical_potential(element)
-
-            if chemical_potential is None:
-                self.log(
-                    f"Skipping {defect_name} due to missing chemical potential for {element}."
-                )
-                continue
-
-            vacancy_formation_energy = (
-                vacancy_energy - bulk_energy + chemical_potential
-            )
-
-            # Log and store the vacancy formation energy consistently
-            self.job_info[f"vacancy_formation_energy for {defect_name}"] = (
-                vacancy_formation_energy
-            )
-            self.log(
-                f"Vacancy formation energy for {defect_name}: {vacancy_formation_energy} eV"
-            )
-
-        # Save the job info to a JSON file
-        save_dict_to_json(self.job_info, self.get_job_info_filename())
-        self.log("Defect analysis completed.")
-
-    def relax_defect_structure(self, atoms, name):
-        """Relax the defect structure and log the process."""
-        # Convert atoms to ASE format and assign the calculator
-        filter_type = self.defect_settings.get("filter_type", "ExpCellFilter")
-        relaxation_settings = self.defect_settings.get(
-            "relaxation_settings", {}
-        )
-        constant_volume = relaxation_settings.get("constant_volume", True)
-        ase_atoms = atoms.ase_converter()
-        ase_atoms.calc = self.calculator
-
-        if filter_type == "ExpCellFilter":
-            ase_atoms = ExpCellFilter(
-                ase_atoms, constant_volume=constant_volume
-            )
-        else:
-            # Implement other filters if needed
-            pass
-        fmax = relaxation_settings.get("fmax", 0.05)
-        steps = relaxation_settings.get("steps", 200)
-        # Run FIRE optimizer and capture the output
-        final_energy, nsteps = self.capture_fire_output(
-            ase_atoms, fmax=fmax, steps=steps
-        )
-        relaxed_atoms = ase_to_atoms(ase_atoms.atoms)
-        converged = nsteps < 200
-
-        # Log the final energy and relaxation status
-        self.log(
-            f"Final energy of FIRE optimization for defect structure: {final_energy}"
-        )
-        self.log(
-            f"Defect relaxation {'converged' if converged else 'did not converge'} within 200 steps."
-        )
-
-        # Update job info with the final energy and convergence status
-        self.job_info[f"final_energy_defect for {name}"] = final_energy
-        self.job_info[f"converged for {name}"] = converged
-
-        if converged:
-            poscar_filename = os.path.join(
-                self.output_dir, f"POSCAR_{name}_relaxed.vasp"
-            )
-            poscar_defect = Poscar(relaxed_atoms)
-            poscar_defect.write_file(poscar_filename)
-            self.log(f"Relaxed defect structure saved to {poscar_filename}")
-
-        return relaxed_atoms if converged else None
-
-    def analyze_surfaces(self):
-        """
-        Perform surface analysis by generating surface structures, relaxing them, and calculating surface energies.
-        """
-        self.log(f"Analyzing surfaces for {self.jid}")
-
-        indices_list = self.surface_settings.get(
-            "indices_list",
-            [
-                [1, 0, 0],
-                [1, 1, 1],
-                [1, 1, 0],
-                [0, 1, 1],
-                [0, 0, 1],
-                [0, 1, 0],
-            ],
-        )
-        layers = self.surface_settings.get("layers", 4)
-        vacuum = self.surface_settings.get("vacuum", 18)
-
-        for indices in indices_list:
-            # Generate surface and check for polarity
-            surface = (
-                Surface(
-                    atoms=self.atoms,
-                    indices=indices,
-                    layers=layers,
-                    vacuum=vacuum,
-                )
-                .make_surface()
-                .center_around_origin()
-            )
-            if surface.check_polar:
-                self.log(
-                    f"Skipping polar surface for {self.jid} with indices {indices}"
-                )
-                continue
-
-            # Write initial POSCAR for surface
-            poscar_surface = Poscar(atoms=surface)
-            poscar_surface.write_file(
-                os.path.join(
-                    self.output_dir,
-                    f"POSCAR_{self.jid}_surface_{indices}_{self.calculator_type}.vasp",
-                )
-            )
-
-            # Relax the surface structure
-            relaxed_surface_atoms, final_energy = self.relax_surface_structure(
-                surface, indices
-            )
-
-            # If relaxation failed, skip further calculations
-            if relaxed_surface_atoms is None:
-                self.log(
-                    f"Skipping surface {indices} due to failed relaxation."
-                )
-                continue
-
-            # Write relaxed POSCAR for surface
-            pos_relaxed_surface = Poscar(relaxed_surface_atoms)
-            pos_relaxed_surface.write_file(
-                os.path.join(
-                    self.output_dir,
-                    f"POSCAR_{self.jid}_surface_{indices}_{self.calculator_type}_relaxed.vasp",
-                )
-            )
-
-            # Calculate and log surface energy
-            bulk_energy = self.job_info.get("equilibrium_energy")
-            if final_energy is None or bulk_energy is None:
-                self.log(
-                    f"Skipping surface energy calculation for {self.jid} with indices {indices} due to missing energy values."
-                )
-                continue
-
-            surface_energy = self.calculate_surface_energy(
-                final_energy, bulk_energy, relaxed_surface_atoms, surface
-            )
-
-            # Store the surface energy with the new naming convention
-            surface_name = (
-                f"Surface-{self.jid}_miller_{'_'.join(map(str, indices))}"
-            )
-            self.job_info[surface_name] = surface_energy
-            self.log(
-                f"Surface energy for {self.jid} with indices {indices}: {surface_energy} J/m^2"
-            )
-
-        # Save updated job info
-        save_dict_to_json(
-            self.job_info,
-            os.path.join(
-                self.output_dir,
-                f"{self.jid}_{self.calculator_type}_job_info.json",
-            ),
-        )
-        self.log("Surface analysis completed.")
-
-    def relax_surface_structure(self, atoms, indices):
-        """
-        Relax the surface structure and log the process.
-        """
-        filter_type = self.surface_settings.get("filter_type", "ExpCellFilter")
-        relaxation_settings = self.surface_settings.get(
-            "relaxation_settings", {}
-        )
-        constant_volume = relaxation_settings.get("constant_volume", True)
-        self.log(
-            f"Starting surface relaxation for {self.jid} with indices {indices}"
-        )
-        start_time = time.time()
-        fmax = relaxation_settings.get("fmax", 0.05)
-        steps = relaxation_settings.get("steps", 200)
-        # Convert atoms to ASE format and assign the calculator
-        ase_atoms = atoms.ase_converter()
-        ase_atoms.calc = self.calculator
-        if filter_type == "ExpCellFilter":
-            ase_atoms = ExpCellFilter(
-                ase_atoms, constant_volume=constant_volume
-            )
-        else:
-            # Implement other filters if needed
-            pass
-        # Run FIRE optimizer and capture the output
-        final_energy, nsteps = self.capture_fire_output(
-            ase_atoms, fmax=fmax, steps=steps
-        )
-        relaxed_atoms = ase_to_atoms(ase_atoms.atoms)
-        converged = nsteps < 200
-
-        # Log relaxation results
-        self.log(
-            f"Final energy of FIRE optimization for surface structure: {final_energy}"
-        )
-        self.log(
-            f"Surface relaxation {'converged' if converged else 'did not converge'} within {nsteps} steps."
-        )
-
-        end_time = time.time()
-        self.log(
-            f"Surface Relaxation Calculation time: {end_time - start_time} seconds"
-        )
-
-        # Update job info and return relaxed atoms if converged, otherwise return None
-        self.job_info[f"final_energy_surface_{indices}"] = final_energy
-        self.job_info[f"converged_surface_{indices}"] = converged
-
-        # Return both relaxed atoms and the final energy as a tuple
-        return (relaxed_atoms if converged else None), final_energy
-
-    def calculate_surface_energy(
-        self, final_energy, bulk_energy, relaxed_atoms, surface
-    ):
-        """
-        Calculate the surface energy based on the final energy of the relaxed surface and bulk energy.
-        """
-        # Calculate the number of bulk units in the surface supercell
-        num_units = surface.num_atoms / self.atoms.num_atoms
-
-        # Calculate the surface area using the lattice vectors
-        m = relaxed_atoms.lattice.matrix
-        surface_area = np.linalg.norm(np.cross(m[0], m[1]))
-
-        # Calculate surface energy in J/m^2
-        surface_energy = (
-            (final_energy - bulk_energy * num_units)
-            * 16.02176565
-            / (2 * surface_area)
-        )
-
-        return surface_energy
-
-    def run_phonon3_analysis(self, relaxed_atoms):
-        from phono3py import Phono3py
-
-        """Run Phono3py analysis, process results, and generate thermal conductivity data."""
-        self.log(f"Starting Phono3py analysis for {self.jid}")
-
-        # Set parameters for the Phono3py calculation
-        dim = self.phonon3_settings.get("dim", [2, 2, 2])
-        distance = self.phonon3_settings.get("distance", 0.2)
-
-        # force_multiplier = 16
-
-        # Convert atoms to Phonopy-compatible object and set up Phono3py
-        ase_atoms = relaxed_atoms.ase_converter()
-        ase_atoms.calc = self.calculator
-        bulk = relaxed_atoms.phonopy_converter()
-
-        phonon = Phono3py(
-            bulk, [[dim[0], 0, 0], [0, dim[1], 0], [0, 0, dim[2]]]
-        )
-        phonon.generate_displacements(distance=distance)
-        supercells = phonon.supercells_with_displacements
-
-        # Calculate forces for each supercell
-        set_of_forces = []
-        for scell in supercells:
-            ase_atoms = AseAtoms(
-                symbols=scell.get_chemical_symbols(),
-                scaled_positions=scell.get_scaled_positions(),
-                cell=scell.get_cell(),
-                pbc=True,
-            )
-            ase_atoms.calc = self.calculator
-            forces = np.array(ase_atoms.get_forces())
-            drift_force = forces.sum(axis=0)
-            for force in forces:
-                force -= drift_force / forces.shape[0]
-            set_of_forces.append(forces)
-
-        # Set the forces and produce third-order force constants
-        forces = np.array(set_of_forces).reshape(-1, len(phonon.supercell), 3)
-        phonon.forces = forces
-        phonon.produce_fc3()
-
-        # Run thermal conductivity calculation
-        phonon.mesh_numbers = 30
-        phonon.init_phph_interaction()
-        phonon.run_thermal_conductivity(
-            temperatures=range(0, 1001, 10), write_kappa=True
-        )
-
-        # Collect thermal conductivity data
-        kappa = phonon.thermal_conductivity.kappa
-        self.log(f"Thermal conductivity: {kappa}")
-
-        # Move generated HDF5 files to the output directory
-        hdf5_file_pattern = "kappa-*.hdf5"
-        for hdf5_file in glob.glob(hdf5_file_pattern):
-            shutil.move(hdf5_file, os.path.join(self.output_dir, hdf5_file))
-
-        # Process Phono3py results and save plots
-        self.process_phonon3_results()
-
-        # Save updated job info to JSON
-        save_dict_to_json(
-            self.job_info,
-            os.path.join(
-                self.output_dir,
-                f"{self.jid}_{self.calculator_type}_job_info.json",
-            ),
-        )
-        self.log(f"Phono3py analysis completed for {self.jid}")
-
-    def process_phonon3_results(self):
-        """Process Phono3py results and generate plots of thermal conductivity."""
-        file_pattern = os.path.join(self.output_dir, "kappa-*.hdf5")
-        file_list = glob.glob(file_pattern)
-
-        temperatures = np.arange(10, 101, 10)
-        kappa_xx_values = []
-
-        if file_list:
-            hdf5_filename = file_list[0]
-            self.log(f"Processing file: {hdf5_filename}")
-
-            for temperature_index in temperatures:
-                converted_kappa = self.convert_kappa_units(
-                    hdf5_filename, temperature_index
-                )
-                kappa_xx = converted_kappa[0]
-                kappa_xx_values.append(kappa_xx)
-                self.log(
-                    f"Temperature index {temperature_index}, converted kappa: {kappa_xx}"
-                )
-
-            # Save results to job_info
-            self.job_info["temperatures"] = temperatures.tolist()
-            self.job_info["kappa_xx_values"] = kappa_xx_values
-
-            # Plot temperature vs. converted kappa (xx element)
-            plt.figure(figsize=(8, 6))
-            plt.plot(
-                temperatures * 10,
-                kappa_xx_values,
-                marker="o",
-                linestyle="-",
-                color="b",
-            )
-            plt.xlabel("Temperature (K)")
-            plt.ylabel("Converted Kappa (xx element)")
-            plt.title("Temperature vs. Converted Kappa (xx element)")
-            plt.grid(True)
-            plt.savefig(
-                os.path.join(
-                    self.output_dir, "Temperature_vs_Converted_Kappa.png"
-                )
-            )
-            plt.close()
-        else:
-            self.log("No files matching the pattern were found.")
-
-    def convert_kappa_units(self, hdf5_filename, temperature_index):
-        """Convert thermal conductivity kappa from HDF5 file units."""
-        with h5py.File(hdf5_filename, "r") as f:
-            kappa_unit_conversion = f["kappa_unit_conversion"][()]
-            heat_capacity = f["heat_capacity"][:]
-            gv_by_gv = f["gv_by_gv"][:]
-            gamma = f["gamma"][:]
-
-            converted_kappa = (
-                kappa_unit_conversion
-                * heat_capacity[temperature_index, 2, 0]
-                * gv_by_gv[2, 0]
-                / (2 * gamma[temperature_index, 2, 0])
-            )
-
-            return converted_kappa
-
-    def calculate_thermal_expansion(self, relaxed_atoms):
-        from phonopy import Phonopy, PhonopyQHA
-        from phonopy.file_IO import write_FORCE_CONSTANTS
-        from phonopy.phonon.band_structure import BandStructure
-        from phonopy.structure.atoms import Atoms as PhonopyAtoms
-
-        """Calculate the thermal expansion coefficient using QHA."""
-
-        def log(message):
-            with open(self.log_file, "a") as f:
-                f.write(message + "\n")
-            print(message)
-
-        log("Starting thermal expansion analysis...")
-
-        # Step 1: Calculate finer E-V curve
-        vol, y, strained_structures, eos, kv, e0, v0 = self.fine_ev_curve(
-            atoms=relaxed_atoms, dx=np.linspace(-0.05, 0.05, 50)  # Denser grid
-        )
-
-        # Log Bulk modulus, equilibrium energy, and volume
-        log(
-            f"Bulk modulus: {kv} GPa, Equilibrium energy: {y[0]} eV, Volume: {vol[0]} Å³"
-        )
-        self.job_info["bulk_modulus"] = kv
-        self.job_info["equilibrium_energy"] = y[0]
-        self.job_info["equilibrium_volume"] = vol[0]
-
-        # Step 2: Generate phonons for strained structures
-        free_energies, heat_capacities, entropies, temperatures = (
-            self.generate_phonons_for_volumes(
-                strained_structures,
-                calculator=self.calculator,
-                dim=[2, 2, 2],
-                distance=0.2,
-                mesh=[20, 20, 20],
-            )
-        )
-
-        # Step 3: Perform QHA-based thermal expansion analysis
-        alpha = self.perform_qha(
-            volumes=vol,
-            energies=y,
-            free_energies=free_energies,
-            heat_capacities=heat_capacities,
-            entropies=entropies,
-            temperatures=temperatures,
-            output_dir=self.output_dir,
-        )
-
-        self.log(f"Thermal expansion coefficient calculated: {alpha}")
-        save_dict_to_json(
-            self.job_info,
-            os.path.join(
-                self.output_dir,
-                f"{self.jid}_{self.calculator_type}_job_info.json",
-            ),
-        )
-        self.log(
-            f"Thermal expansion analysis information saved to file: {self.jid}_{self.calculator_type}_job_info.json"
-        )
-
-    # Helper Functions Inside the Class
-    def fine_ev_curve(self, atoms, dx=np.linspace(-0.05, 0.05, 50)):
-        """
-        Generate a finer energy-volume curve for strained structures.
-        """
-        y = []
-        vol = []
-        strained_structures = []
-
-        for i in dx:
-            # Apply strain and get strained atoms
-            strained_atoms = atoms.strain_atoms(i)
-            ase_atoms = strained_atoms.ase_converter()  # Convert to ASE Atoms
-            ase_atoms.calc = self.calculator  # Assign the calculator
-
-            # Get potential energy and volume
-            energy = ase_atoms.get_potential_energy()
-            y.append(energy)
-            vol.append(strained_atoms.volume)
-
-            strained_structures.append(
-                strained_atoms
-            )  # Save the strained structure
-
-        vol = np.array(vol)
-        y = np.array(y)
-
-        # Fit the E-V curve using an equation of state (EOS)
-        eos = EquationOfState(vol, y, eos="murnaghan")
-        v0, e0, B = eos.fit()
-        kv = B / kJ * 1.0e24  # Convert to GPa
-
-        # Log important results
-        self.log(f"Bulk modulus: {kv} GPa")
-        self.log(f"Equilibrium energy: {e0} eV")
-        self.log(f"Equilibrium volume: {v0} Å³")
-
-        # Save E-V curve plot
-        fig = plt.figure()
-        eos.plot()
-        ev_plot_filename = os.path.join(self.output_dir, "E_vs_V_curve.png")
-        fig.savefig(ev_plot_filename)
-        plt.close(fig)
-        self.log(f"E-V curve plot saved to {ev_plot_filename}")
-
-        # Save E-V curve data to a text file
-        ev_data_filename = os.path.join(self.output_dir, "E_vs_V_data.txt")
-        with open(ev_data_filename, "w") as f:
-            f.write("Volume (Å³)\tEnergy (eV)\n")
-            for v, e in zip(vol, y):
-                f.write(f"{v}\t{e}\n")
-        self.log(f"E-V curve data saved to {ev_data_filename}")
-
-        # Update job info with the results
-        self.job_info["bulk_modulus"] = kv
-        self.job_info["equilibrium_energy"] = e0
-        self.job_info["equilibrium_volume"] = v0
-        save_dict_to_json(self.job_info, self.get_job_info_filename())
-
-        return vol, y, strained_structures, eos, kv, e0, v0
-
-    def generate_phonons_for_volumes(
-        self,
-        structures,
-        calculator,
-        dim=[2, 2, 2],
-        distance=0.2,
-        mesh=[20, 20, 20],
-    ):
-        from phonopy import Phonopy, PhonopyQHA
-        from phonopy.file_IO import write_FORCE_CONSTANTS
-        from phonopy.phonon.band_structure import BandStructure
-        from phonopy.structure.atoms import Atoms as PhonopyAtoms
-
-        all_free_energies = []
-        all_heat_capacities = []
-        all_entropies = []
-        temperatures = np.arange(0, 300, 6)  # Define temperature range
-
-        for structure in structures:
-            # Convert structure to PhonopyAtoms
-            phonopy_atoms = PhonopyAtoms(
-                symbols=[str(e) for e in structure.elements],
-                positions=structure.cart_coords,
-                cell=structure.lattice.matrix,
-            )
-
-            # Initialize Phonopy object
-            phonon = Phonopy(
-                phonopy_atoms, [[dim[0], 0, 0], [0, dim[1], 0], [0, 0, dim[2]]]
-            )
-            phonon.generate_displacements(distance=distance)
-
-            # Calculate forces for displaced structures
-            supercells = phonon.get_supercells_with_displacements()
-            forces = []
-            for scell in supercells:
-                ase_atoms = AseAtoms(
-                    symbols=scell.symbols,
-                    positions=scell.positions,
-                    cell=scell.cell,
-                    pbc=True,
-                )
-                ase_atoms.calc = calculator
-                forces.append(ase_atoms.get_forces())
-
-            phonon.produce_force_constants(forces=forces)
-
-            # Post-processing to get thermal properties
-            phonon.run_mesh(mesh=mesh)
-            phonon.run_thermal_properties(t_min=0, t_step=6, t_max=294)
-            tprop_dict = phonon.get_thermal_properties_dict()
-
-            free_energies = tprop_dict["free_energy"]
-            heat_capacities = tprop_dict["heat_capacity"]
-            entropies = tprop_dict["entropy"]
-
-            all_entropies.append(entropies)
-            all_free_energies.append(free_energies)
-            all_heat_capacities.append(heat_capacities)
-
-        return (
-            np.array(all_free_energies),
-            np.array(all_heat_capacities),
-            np.array(all_entropies),
-            temperatures,
-        )
-
-    def perform_qha(
-        self,
-        volumes,
-        energies,
-        free_energies,
-        heat_capacities,
-        entropies,
-        temperatures,
-        output_dir,
-    ):
-        from phonopy import Phonopy, PhonopyQHA
-        from phonopy.file_IO import write_FORCE_CONSTANTS
-        from phonopy.phonon.band_structure import BandStructure
-        from phonopy.structure.atoms import Atoms as PhonopyAtoms
-
-        # Debugging: print array sizes
-        print(f"Number of temperatures: {len(temperatures)}")
-        print(f"Number of free energy data points: {free_energies.shape}")
-        print(f"Number of volume data points: {len(volumes)}")
-
-        # Ensure that volumes, free_energies, and temperatures are consistent
-        if len(volumes) != len(temperatures):
-            raise ValueError(
-                "The number of volumes must match the number of temperatures"
-            )
-
-        # Initialize the QHA object
-        try:
-            qha = PhonopyQHA(
-                volumes=volumes,
-                electronic_energies=energies,
-                free_energy=free_energies,
-                cv=heat_capacities,
-                entropy=entropies,
-                temperatures=temperatures,
-                eos="murnaghan",  # or another EOS if needed
-                verbose=True,
-            )
-        except IndexError as e:
-            print(f"Error in QHA initialization: {e}")
-            raise
-
-        # Calculate thermal expansion and save plots
-        thermal_expansion_plot = os.path.join(
-            output_dir, "thermal_expansion.png"
-        )
-        volume_temperature_plot = os.path.join(
-            output_dir, "volume_temperature.png"
-        )
-        helmholtz_volume_plot = os.path.join(
-            output_dir, "helmholtz_volume.png"
-        )
-
-        qha.get_thermal_expansion()
-
-        # Save thermal expansion plot
-        qha.plot_thermal_expansion()
-        plt.savefig(thermal_expansion_plot)
-
-        # Save volume-temperature plot
-        qha.plot_volume_temperature()
-        plt.savefig(volume_temperature_plot)
-
-        # Save Helmholtz free energy vs. volume plot
-        qha.plot_helmholtz_volume()
-        plt.savefig(helmholtz_volume_plot)
-
-        # Optionally save thermal expansion coefficient to a file
-        thermal_expansion_file = os.path.join(
-            output_dir, "thermal_expansion.txt"
-        )
-        alpha = qha.write_thermal_expansion(filename=thermal_expansion_file)
-
-        return alpha
-
-    def general_melter(self, relaxed_atoms):
-        """Perform MD simulation to melt the structure, then quench it back to room temperature."""
-        self.log(
-            f"Starting MD melting and quenching simulation for {self.jid}"
-        )
-
-        calculator = self.setup_calculator()
-        ase_atoms = relaxed_atoms.ase_converter()
-        dim = self.ensure_cell_size(
-            ase_atoms, min_size=self.md_settings.get("min_size", 10.0)
-        )
-        supercell = relaxed_atoms.make_supercell_matrix(dim)
-        ase_atoms = supercell.ase_converter()
-        ase_atoms.calc = calculator
-
-        dt = self.md_settings.get("dt", 1) * ase.units.fs
-        temp0 = self.md_settings.get("temp0", 3500)
-        nsteps0 = self.md_settings.get("nsteps0", 1000)
-        temp1 = self.md_settings.get("temp1", 300)
-        nsteps1 = self.md_settings.get("nsteps1", 2000)
-        taut = self.md_settings.get("taut", 20) * ase.units.fs
-        trj = os.path.join(self.output_dir, f"{self.jid}_melt.traj")
-
-        # Initialize velocities and run the first part of the MD simulation
-        from ase.md.velocitydistribution import MaxwellBoltzmannDistribution
-        from ase.md.nvtberendsen import NVTBerendsen
-
-        MaxwellBoltzmannDistribution(ase_atoms, temp0 * ase.units.kB)
-        dyn = NVTBerendsen(ase_atoms, dt, temp0, taut=taut, trajectory=trj)
-
-        def myprint():
-            message = f"time={dyn.get_time() / ase.units.fs: 5.0f} fs T={ase_atoms.get_temperature(): 3.0f} K"
-            self.log(message)
-
-        dyn.attach(myprint, interval=20)
-        dyn.run(nsteps0)
-
-        # Cool down to room temperature
-        dyn.set_temperature(temp1)
-        dyn.run(nsteps1)
-
-        # Convert back to JARVIS atoms and save the final structure
-        final_atoms = ase_to_atoms(ase_atoms)
-        poscar_filename = os.path.join(
-            self.output_dir,
-            f"POSCAR_{self.jid}_quenched_{self.calculator_type}.vasp",
-        )
-        from ase.io import write
-
-        write(poscar_filename, final_atoms.ase_converter(), format="vasp")
-        self.log(
-            f"MD simulation completed. Final structure saved to {poscar_filename}"
-        )
-        self.job_info["quenched_atoms"] = final_atoms.to_dict()
-
-        return final_atoms
-
-    def calculate_rdf(self, quenched_atoms):
-        """Calculate Radial Distribution Function (RDF) for quenched structure and save plot."""
-        self.log(f"Starting RDF calculation for {self.jid}")
-        ase_atoms = quenched_atoms.ase_converter()
-        rmax = 3.5
-        nbins = 200
-
-        def perform_rdf_calculation(rmax):
-            from ase.ga.utilities import get_rdf
-
-            rdfs, distances = get_rdf(ase_atoms, rmax, nbins)
-            plt.figure()
-            plt.plot(distances, rdfs)
-            plt.xlabel("Distance (Å)")
-            plt.ylabel("RDF")
-            plt.title(
-                f"Radial Distribution Function for {self.jid} ({self.calculator_type})"
-            )
-            rdf_plot_filename = os.path.join(
-                self.output_dir, f"RDF_{self.jid}_{self.calculator_type}.png"
-            )
-            plt.savefig(rdf_plot_filename)
-            plt.close()
-            self.job_info["rdf_plot"] = rdf_plot_filename
-            self.log(f"RDF plot saved to {rdf_plot_filename}")
-            return rdf_plot_filename
-
-        try:
-            perform_rdf_calculation(rmax)
-        except ValueError as e:
-            if "The cell is not large enough" in str(e):
-                recommended_rmax = float(str(e).split("<")[1].split("=")[1])
-                self.log(f"Error: {e}. Adjusting rmax to {recommended_rmax}.")
-                perform_rdf_calculation(recommended_rmax)
-            else:
-                self.log(f"Error: {e}")
-                raise
-
-    def ensure_cell_size(self, ase_atoms, min_size):
-        """Ensure that all cell dimensions are at least min_size."""
-        cell_lengths = ase_atoms.get_cell().lengths()
-        scale_factors = np.ceil(min_size / cell_lengths).astype(int)
-        supercell_dims = [max(1, scale) for scale in scale_factors]
-        return supercell_dims
-
-    def analyze_interfaces(self):
-        """Perform interface analysis using intermat package."""
-        if not self.film_jid or not self.substrate_jid:
-            self.log(
-                "Film JID or substrate JID not provided, skipping interface analysis."
-            )
-            return
-
-        self.log(
-            f"Starting interface analysis between {self.film_jid} and {self.substrate_jid}"
-        )
-
-        # Ensure the output directory exists
-        os.makedirs(self.output_dir, exist_ok=True)
-
-        # Prepare config
-        config = {
-            "film_jid": self.film_jid,
-            "substrate_jid": self.substrate_jid,
-            "film_index": self.film_index,
-            "substrate_index": self.substrate_index,
-            "disp_intvl": 0.05,
-            "calculator_method": self.calculator_type.lower(),
-        }
-
-        config_filename = os.path.join(
-            self.output_dir,
-            f"config_{self.film_jid}_{self.film_index}_{self.substrate_jid}_{self.substrate_index}_{self.calculator_type}.json",
-        )
-
-        # Save config file
-        save_dict_to_json(config, config_filename)
-        self.log(f"Config file created: {config_filename}")
-
-        # Run intermat script using subprocess in self.output_dir
-        command = f"run_intermat.py --config_file {os.path.basename(config_filename)}"
-        self.log(f"Running command: {command}")
-
-        try:
-            result = subprocess.run(
-                command,
-                shell=True,
-                check=True,
-                capture_output=True,
-                text=True,
-                cwd=self.output_dir,  # Set the working directory for the subprocess
-            )
-            self.log(f"Command output: {result.stdout}")
-        except subprocess.CalledProcessError as e:
-            self.log(f"Command failed with error: {e.stderr}")
-            return
-
-        # After execution, check for outputs in self.output_dir
-        main_results_filename = os.path.join(
-            self.output_dir, "intermat_results.json"
-        )
-        if not os.path.exists(main_results_filename):
-            self.log(f"Results file not found: {main_results_filename}")
-            return
-
-        res = load_dict_from_json(main_results_filename)
-        w_adhesion = res.get("wads", [])
-        systems_info = res.get("systems", {})
-
-        # Handle intmat.png
-        intmat_filename = os.path.join(self.output_dir, "intmat.png")
-        if os.path.exists(intmat_filename):
-            new_intmat_filename = os.path.join(
-                self.output_dir,
-                f"intmat_{self.film_jid}_{self.film_index}_{self.substrate_jid}_{self.substrate_index}_{self.calculator_type}.png",
-            )
-            os.rename(intmat_filename, new_intmat_filename)
-            self.job_info["intmat_plot"] = new_intmat_filename
-            self.log(f"intmat.png saved as {new_intmat_filename}")
-        else:
-            self.log("intmat.png not found.")
-
-        if "wads" in res:
-            # Save additional plots or data as needed
-            self.job_info["interface_scan_results"] = main_results_filename
-            self.job_info["w_adhesion"] = w_adhesion
-            self.job_info["systems_info"] = systems_info
-            self.log(
-                f"Interface scan results saved to {main_results_filename}"
-            )
-            self.log(f"w_adhesion: {w_adhesion}")
-            self.log(f"systems_info: {systems_info}")
-            save_dict_to_json(self.job_info, self.get_job_info_filename())
-        else:
-            self.log(f"No 'wads' key in results file: {main_results_filename}")
-
-    def get_job_info_filename(self):
-        if hasattr(self, "jid") and self.jid:
-            return os.path.join(
-                self.output_dir,
-                f"{self.jid}_{self.calculator_type}_job_info.json",
-            )
-        else:
-            return os.path.join(
-                self.output_dir,
-                f"Interface_{self.film_jid}_{self.film_index}_{self.substrate_jid}_{self.substrate_index}_{self.calculator_type}_job_info.json",
-            )
-
-    import numpy as np
-    import pandas as pd
-    from sklearn.metrics import mean_absolute_error, r2_score
-    import matplotlib.pyplot as plt
-    from matplotlib.gridspec import GridSpec
-    import os
-
-    def run_all(self):
-        """Run selected analyses based on configuration."""
-        # Start timing the entire run
-        start_time = time.time()
-        if self.use_conventional_cell:
-            self.log("Using conventional cell for analysis.")
-            self.atoms = self.atoms.get_conventional_atoms
-        else:
-            self.atoms = self.atoms
-        # Relax the structure if specified
-        if "relax_structure" in self.properties_to_calculate:
-            relaxed_atoms = self.relax_structure()
-        else:
-            relaxed_atoms = self.atoms
-
-        # Proceed only if the structure is relaxed or original atoms are used
-        if relaxed_atoms is None:
-            self.log("Relaxation did not converge. Exiting.")
-            return
-
-        # Lattice parameters before and after relaxation
-        lattice_initial = self.atoms.lattice
-        lattice_final = relaxed_atoms.lattice
-
-        # Prepare final results dictionary
-        final_results = {}
-
-        # Initialize variables for error calculation
-        err_a = err_b = err_c = err_vol = err_form = err_kv = err_c11 = (
-            err_c44
-        ) = err_surf_en = err_vac_en = np.nan
-        form_en_entry = kv_entry = c11_entry = c44_entry = 0
-
-        if "calculate_forces" in self.properties_to_calculate:
-            self.calculate_forces(self.atoms)
-
-        # Prepare final results dictionary
-        final_results = {}
-
-        # Initialize variables for error calculation
-        err_a = err_b = err_c = err_vol = err_form = err_kv = err_c11 = (
-            err_c44
-        ) = err_surf_en = err_vac_en = np.nan
-        form_en_entry = kv_entry = c11_entry = c44_entry = 0
-
-        # Calculate E-V curve and bulk modulus if specified
-        if "calculate_ev_curve" in self.properties_to_calculate:
-            _, _, _, _, bulk_modulus, _, _ = self.calculate_ev_curve(
-                relaxed_atoms
-            )
-            kv_entry = self.reference_data.get("bulk_modulus_kv", 0)
-            final_results["modulus"] = {
-                "kv": bulk_modulus,
-                "kv_entry": kv_entry,
-            }
-            err_kv = (
-                mean_absolute_error([kv_entry], [bulk_modulus])
-                if bulk_modulus is not None
-                else np.nan
-            )
-
-        # Formation energy
-        if "calculate_formation_energy" in self.properties_to_calculate:
-            formation_energy = self.calculate_formation_energy(relaxed_atoms)
-            form_en_entry = self.reference_data.get(
-                "formation_energy_peratom", 0
-            )
-            final_results["form_en"] = {
-                "form_energy": formation_energy,
-                "form_energy_entry": form_en_entry,
-            }
-            err_form = mean_absolute_error([form_en_entry], [formation_energy])
-
-        # Elastic tensor
-        if "calculate_elastic_tensor" in self.properties_to_calculate:
-            elastic_tensor = self.calculate_elastic_tensor(relaxed_atoms)
-            c11_entry = self.reference_data.get("elastic_tensor", [[0]])[0][0]
-            c44_entry = self.reference_data.get(
-                "elastic_tensor", [[0, 0, 0, [0, 0, 0, 0]]]
-            )[3][3]
-            final_results["elastic_tensor"] = {
-                "c11": elastic_tensor.get("C_11", 0),
-                "c44": elastic_tensor.get("C_44", 0),
-                "c11_entry": c11_entry,
-                "c44_entry": c44_entry,
-            }
-            err_c11 = mean_absolute_error(
-                [c11_entry], [elastic_tensor.get("C_11", np.nan)]
-            )
-            err_c44 = mean_absolute_error(
-                [c44_entry], [elastic_tensor.get("C_44", np.nan)]
-            )
-
-        # Phonon analysis
-        if "run_phonon_analysis" in self.properties_to_calculate:
-            phonon, zpe = self.run_phonon_analysis(relaxed_atoms)
-            final_results["zpe"] = zpe
-        else:
-            zpe = None
-
-        # Surface energy analysis
-        if "analyze_surfaces" in self.properties_to_calculate:
-            self.analyze_surfaces()
-            surf_en, surf_en_entry = [], []
-            surface_entries = get_surface_energy_entry(
-                self.jid, collect_data(dft_3d, vacancydb, surface_data)
-            )
-
-            indices_list = self.surface_settings.get(
-                "indices_list",
-                [
-                    [1, 0, 0],
-                    [1, 1, 1],
-                    [1, 1, 0],
-                    [0, 1, 1],
-                    [0, 0, 1],
-                    [0, 1, 0],
-                ],
-            )
-
-            for indices in indices_list:
-                surface_name = (
-                    f"Surface-{self.jid}_miller_{'_'.join(map(str, indices))}"
-                )
-                calculated_surface_energy = self.job_info.get(surface_name, 0)
-                try:
-                    # Try to match the surface entry
-                    matching_entry = next(
-                        (
-                            entry
-                            for entry in surface_entries
-                            if entry["name"].strip() == surface_name.strip()
-                        ),
-                        None,
-                    )
-                    if (
-                        matching_entry
-                        and calculated_surface_energy != 0
-                        and matching_entry["surf_en_entry"] != 0
-                    ):
-                        surf_en.append(calculated_surface_energy)
-                        surf_en_entry.append(matching_entry["surf_en_entry"])
-                    else:
-                        print(
-                            f"No valid matching entry found for {surface_name}"
-                        )
-                except Exception as e:
-                    # Handle the exception, log it, and continue
-                    print(f"Error processing surface {surface_name}: {e}")
-                    self.log(
-                        f"Error processing surface {surface_name}: {str(e)}"
-                    )
-                    continue  # Skip this surface and move to the next one
-            final_results["surface_energy"] = [
-                {
-                    "name": f"Surface-{self.jid}_miller_{'_'.join(map(str, indices))}",
-                    "surf_en": se,
-                    "surf_en_entry": see,
-                }
-                for se, see, indices in zip(
-                    surf_en, surf_en_entry, indices_list
-                )
-            ]
-            err_surf_en = (
-                mean_absolute_error(surf_en_entry, surf_en)
-                if surf_en
-                else np.nan
-            )
-
-        # Vacancy energy analysis
-        if "analyze_defects" in self.properties_to_calculate:
-            self.analyze_defects()
-            vac_en, vac_en_entry = [], []
-            vacancy_entries = get_vacancy_energy_entry(
-                self.jid, collect_data(dft_3d, vacancydb, surface_data)
-            )
-            for defect in Vacancy(self.atoms).generate_defects(
-                on_conventional_cell=True, enforce_c_size=8, extend=1
-            ):
-                defect_name = f"{self.jid}_{defect.to_dict()['symbol']}"
-                vacancy_energy = self.job_info.get(
-                    f"vacancy_formation_energy for {defect_name}", 0
-                )
-                try:
-                    # Try to match the vacancy entry
-                    matching_entry = next(
-                        (
-                            entry
-                            for entry in vacancy_entries
-                            if entry["symbol"] == defect_name
-                        ),
-                        None,
-                    )
-                    if (
-                        matching_entry
-                        and vacancy_energy != 0
-                        and matching_entry["vac_en_entry"] != 0
-                    ):
-                        vac_en.append(vacancy_energy)
-                        vac_en_entry.append(matching_entry["vac_en_entry"])
-                    else:
-                        print(
-                            f"No valid matching entry found for {defect_name}"
-                        )
-                except Exception as e:
-                    # Handle the exception, log it, and continue
-                    print(f"Error processing defect {defect_name}: {e}")
-                    self.log(
-                        f"Error processing defect {defect_name}: {str(e)}"
-                    )
-                    continue  # Skip this defect and move to the next one
-            final_results["vacancy_energy"] = [
-                {"name": ve_name, "vac_en": ve, "vac_en_entry": vee}
-                for ve_name, ve, vee in zip(
-                    [
-                        f"{self.jid}_{defect.to_dict()['symbol']}"
-                        for defect in Vacancy(self.atoms).generate_defects(
-                            on_conventional_cell=True,
-                            enforce_c_size=8,
-                            extend=1,
-                        )
-                    ],
-                    vac_en,
-                    vac_en_entry,
-                )
-            ]
-            err_vac_en = (
-                mean_absolute_error(vac_en_entry, vac_en) if vac_en else np.nan
-            )
-
-        # Additional analyses
-        if (
-            "analyze_interfaces" in self.properties_to_calculate
-            and self.film_jid
-            and self.substrate_jid
-        ):
-            self.analyze_interfaces()
-
-        if "run_phonon3_analysis" in self.properties_to_calculate:
-            self.run_phonon3_analysis(relaxed_atoms)
-
-        if "calculate_thermal_expansion" in self.properties_to_calculate:
-            self.calculate_thermal_expansion(relaxed_atoms)
-
-        if "general_melter" in self.properties_to_calculate:
-            quenched_atoms = self.general_melter(relaxed_atoms)
-            if "calculate_rdf" in self.properties_to_calculate:
-                self.calculate_rdf(quenched_atoms)
-
-        # Record lattice parameters
-        final_results["energy"] = {
-            "initial_a": lattice_initial.a,
-            "initial_b": lattice_initial.b,
-            "initial_c": lattice_initial.c,
-            "initial_vol": lattice_initial.volume,
-            "final_a": lattice_final.a,
-            "final_b": lattice_final.b,
-            "final_c": lattice_final.c,
-            "final_vol": lattice_final.volume,
-            "energy": self.job_info.get("final_energy_structure", 0),
-        }
-
-        # Error calculations
-        err_a = mean_absolute_error([lattice_initial.a], [lattice_final.a])
-        err_b = mean_absolute_error([lattice_initial.b], [lattice_final.b])
-        err_c = mean_absolute_error([lattice_initial.c], [lattice_final.c])
-        err_vol = mean_absolute_error(
-            [lattice_initial.volume], [lattice_final.volume]
-        )
-
-        # Create an error dictionary
-        error_dat = {
-            "err_a": err_a,
-            "err_b": err_b,
-            "err_c": err_c,
-            "err_form": err_form,
-            "err_vol": err_vol,
-            "err_kv": err_kv,
-            "err_c11": err_c11,
-            "err_c44": err_c44,
-            "err_surf_en": err_surf_en,
-            "err_vac_en": err_vac_en,
-            "time": time.time() - start_time,
-        }
-
-        print("Error metrics calculated:", error_dat)
-
-        # Create a DataFrame for error data
-        df = pd.DataFrame([error_dat])
-
-        # Save the DataFrame to CSV
-        unique_dir = os.path.basename(self.output_dir)
-        fname = os.path.join(self.output_dir, f"{unique_dir}_error_dat.csv")
-        df.to_csv(fname, index=False)
-
-        # Plot the scorecard with errors
-        self.plot_error_scorecard(df)
-
-        # Write results to a JSON file
-        output_file = os.path.join(
-            self.output_dir, f"{self.jid}_{self.calculator_type}_results.json"
-        )
-        save_dict_to_json(final_results, output_file)
-
-        # Log total time
-        total_time = error_dat["time"]
-        self.log(f"Total time for run: {total_time} seconds")
-
-        return error_dat
-
-    def plot_error_scorecard(self, df):
-        import plotly.express as px
-
-        fig = px.imshow(
-            df, text_auto=True, aspect="auto", labels=dict(color="Error")
-        )
-        unique_dir = os.path.basename(self.output_dir)
-        fname_plot = os.path.join(
-            self.output_dir, f"{unique_dir}_error_scorecard.png"
-        )
-        fig.write_image(fname_plot)
-        fig.show()
->>>>>>> aac2c795
 
 
 def analyze_multiple_structures(
